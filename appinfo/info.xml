<?xml version="1.0"?>
<info xmlns:xsi= "http://www.w3.org/2001/XMLSchema-instance"
	  xsi:noNamespaceSchemaLocation="https://apps.nextcloud.com/schema/apps/info.xsd">
	<id>spreed</id>
	<name>Talk</name>
	<summary><![CDATA[Chat, video & audio-conferencing using WebRTC]]></summary>
	<description><![CDATA[Chat, video & audio-conferencing using WebRTC

* 💬 **Chat integration!** Nextcloud Talk comes with a simple text chat. Allowing you to share files from your Nextcloud and mentioning other participants.
* 👥 **Private, group, public and password protected calls!** Just invite somebody, a whole group or send a public link to invite to a call.
* 💻 **Screen sharing!** Share your screen with participants of your call. You just need to use Firefox version 52 (or newer), latest Edge or Chrome 49 (or newer) with this [Chrome extension](https://chrome.google.com/webstore/detail/screensharing-for-nextclo/kepnpjhambipllfmgmbapncekcmabkol).
* 🚀 **Integration with other Nextcloud apps** like Files, Contacts and Deck. More to come.

And in the works for the [coming versions](https://github.com/nextcloud/spreed/milestones/):
* ✋ [Federated calls](https://github.com/nextcloud/spreed/issues/21), to call people on other Nextclouds

	]]></description>

<<<<<<< HEAD
	<version>11.1.2</version>
=======
	<version>11.2.1</version>
>>>>>>> afc7fbfe
	<licence>agpl</licence>

	<author>Daniel Calviño Sánchez</author>
	<author>Ivan Sein</author>
	<author>Jan-Christoph Borchardt</author>
	<author>Jennifer Piperek</author>
	<author>Joas Schilling</author>
	<author>Marco Ambrosini</author>
	<author>Vincent Petry</author>

	<namespace>Talk</namespace>

	<types>
		<dav />
		<prevent_group_restriction />
	</types>

	<category>multimedia</category>
	<category>social</category>
	<category>workflow</category>

	<website>https://github.com/nextcloud/spreed</website>
	<bugs>https://github.com/nextcloud/spreed/issues</bugs>
	<repository>https://github.com/nextcloud/spreed.git</repository>

	<screenshot>https://raw.githubusercontent.com/nextcloud/spreed/master/docs/call-in-action.png</screenshot>
	<screenshot>https://raw.githubusercontent.com/nextcloud/spreed/master/docs/chat.png</screenshot>
	<screenshot>https://raw.githubusercontent.com/nextcloud/spreed/master/docs/file-darg-and-drop.png</screenshot>
	<screenshot>https://raw.githubusercontent.com/nextcloud/spreed/master/docs/screensharing.png</screenshot>
	<screenshot>https://raw.githubusercontent.com/nextcloud/spreed/master/docs/video-verfication.png</screenshot>

	<dependencies>
		<nextcloud min-version="21" max-version="21" />
	</dependencies>

	<background-jobs>
		<job>OCA\Talk\BackgroundJob\ExpireSignalingMessage</job>
		<job>OCA\Talk\BackgroundJob\RemoveEmptyRooms</job>
		<job>OCA\Talk\BackgroundJob\ResetAssignedSignalingServer</job>
		<job>OCA\Talk\BackgroundJob\CheckReferenceIdColumn</job>
		<job>OCA\Talk\BackgroundJob\CheckHostedSignalingServer</job>
		<job>OCA\Talk\BackgroundJob\CheckMatterbridges</job>
	</background-jobs>

	<repair-steps>
		<pre-migration>
			<step>OCA\Talk\Migration\FixNamespaceInDatabaseTables</step>
		</pre-migration>
		<post-migration>
			<step>OCA\Talk\Migration\CreateHelpCommand</step>
			<step>OCA\Talk\Migration\ClearResourceAccessCache</step>
		</post-migration>
		<install>
			<step>OCA\Talk\Migration\CreateHelpCommand</step>
		</install>
	</repair-steps>

	<commands>
		<command>OCA\Talk\Command\ActiveCalls</command>
		<command>OCA\Talk\Command\Command\Add</command>
		<command>OCA\Talk\Command\Command\AddSamples</command>
		<command>OCA\Talk\Command\Command\Delete</command>
		<command>OCA\Talk\Command\Command\ListCommand</command>
		<command>OCA\Talk\Command\Command\Update</command>
		<command>OCA\Talk\Command\Stun\Add</command>
		<command>OCA\Talk\Command\Stun\Delete</command>
		<command>OCA\Talk\Command\Stun\ListCommand</command>
		<command>OCA\Talk\Command\Turn\Add</command>
		<command>OCA\Talk\Command\Turn\Delete</command>
		<command>OCA\Talk\Command\Turn\ListCommand</command>
		<command>OCA\Talk\Command\Signaling\Add</command>
		<command>OCA\Talk\Command\Signaling\Delete</command>
		<command>OCA\Talk\Command\Signaling\ListCommand</command>
		<command>OCA\Talk\Command\Room\Create</command>
		<command>OCA\Talk\Command\Room\Delete</command>
		<command>OCA\Talk\Command\Room\Add</command>
		<command>OCA\Talk\Command\Room\Remove</command>
		<command>OCA\Talk\Command\Room\Promote</command>
		<command>OCA\Talk\Command\Room\Demote</command>
		<command>OCA\Talk\Command\Room\Update</command>
	</commands>

	<settings>
		<admin>OCA\Talk\Settings\Admin\AdminSettings</admin>
		<admin-section>OCA\Talk\Settings\Admin\Section</admin-section>
	</settings>

	<activity>
		<settings>
			<setting>OCA\Talk\Activity\Setting</setting>
		</settings>

		<providers>
			<provider>OCA\Talk\Activity\Provider\Invitation</provider>
			<provider>OCA\Talk\Activity\Provider\Call</provider>
		</providers>
	</activity>

	<contactsmenu>
		<provider>OCA\Talk\ContactsMenu\Providers\CallProvider</provider>
	</contactsmenu>

	<collaboration>
		<plugins>
			<plugin type="collaborator-search" share-type="SHARE_TYPE_ROOM">OCA\Talk\Collaboration\Collaborators\RoomPlugin</plugin>
		</plugins>
	</collaboration>
</info><|MERGE_RESOLUTION|>--- conflicted
+++ resolved
@@ -16,11 +16,7 @@
 
 	]]></description>
 
-<<<<<<< HEAD
-	<version>11.1.2</version>
-=======
 	<version>11.2.1</version>
->>>>>>> afc7fbfe
 	<licence>agpl</licence>
 
 	<author>Daniel Calviño Sánchez</author>
