<?php

declare(strict_types=1);
/**
 * @copyright Copyright (c) 2021 Gary Kim <gary@garykim.dev>
 *
 * @author Gary Kim <gary@garykim.dev>
 *
 * @license GNU AGPL version 3 or any later version
 *
 * This program is free software: you can redistribute it and/or modify
 * it under the terms of the GNU Affero General Public License as
 * published by the Free Software Foundation, either version 3 of the
 * License, or (at your option) any later version.
 *
 * This program is distributed in the hope that it will be useful,
 * but WITHOUT ANY WARRANTY; without even the implied warranty of
 * MERCHANTABILITY or FITNESS FOR A PARTICULAR PURPOSE.  See the
 * GNU Affero General Public License for more details.
 *
 * You should have received a copy of the GNU Affero General Public License
 * along with this program.  If not, see <http://www.gnu.org/licenses/>.
 *
 */

namespace OCA\Talk\Federation;

use Exception;
use OCA\FederatedFileSharing\AddressHandler;
use OCA\Talk\AppInfo\Application;
use OCA\Talk\Manager;
use OCA\Talk\Model\Attendee;
use OCA\Talk\Model\AttendeeMapper;
use OCA\Talk\Participant;
use OCA\Talk\Room;
use OCA\Talk\Service\ParticipantService;
use OCP\AppFramework\Http;
use OCP\DB\Exception as DBException;
use OCP\Federation\Exceptions\ActionNotSupportedException;
use OCP\Federation\Exceptions\AuthenticationFailedException;
use OCP\Federation\Exceptions\BadRequestException;
use OCP\Federation\Exceptions\ProviderCouldNotAddShareException;
use OCP\Federation\ICloudFederationProvider;
use OCP\Federation\ICloudFederationShare;
use OCP\HintException;
use OCP\IURLGenerator;
use OCP\IUser;
use OCP\IUserManager;
use OCP\Notification\IManager as INotificationManager;
use OCP\Share\Exceptions\ShareNotFound;

class CloudFederationProviderTalk implements ICloudFederationProvider {

	/** @var IUserManager */
	private $userManager;

	/** @var AddressHandler */
	private $addressHandler;

	/** @var FederationManager */
	private $federationManager;

	/** @var INotificationManager */
	private $notificationManager;

	/** @var IURLGenerator */
	private $urlGenerator;

	/** @var ParticipantService  */
	private $participantService;

	/** @var AttendeeMapper  */
	private $attendeeMapper;

	/** @var Manager  */
	private $manager;

	public function __construct(
		IUserManager $userManager,
		AddressHandler $addressHandler,
		FederationManager $federationManager,
		INotificationManager $notificationManager,
		IURLGenerator $urlGenerator,
		ParticipantService $participantService,
		AttendeeMapper $attendeeMapper,
		Manager $manager
	) {
		$this->userManager = $userManager;
		$this->addressHandler = $addressHandler;
		$this->federationManager = $federationManager;
		$this->notificationManager = $notificationManager;
		$this->urlGenerator = $urlGenerator;
		$this->participantService = $participantService;
		$this->attendeeMapper = $attendeeMapper;
		$this->manager = $manager;
	}

	/**
	 * @inheritDoc
	 */
	public function getShareType(): string {
		return 'talk-room';
	}

	/**
	 * @inheritDoc
	 * @throws HintException
	 * @throws DBException
	 */
	public function shareReceived(ICloudFederationShare $share): string {
		if (!$this->federationManager->isEnabled()) {
			throw new ProviderCouldNotAddShareException('Server does not support talk federation', '', Http::STATUS_SERVICE_UNAVAILABLE);
		}
		if (!in_array($share->getShareType(), $this->getSupportedShareTypes(), true)) {
			throw new ProviderCouldNotAddShareException('Support for sharing with non-users not implemented yet', '', Http::STATUS_NOT_IMPLEMENTED);
			// TODO: Implement group shares
		}

		$roomType = $share->getProtocol()['roomType'];
		if (!is_numeric($roomType) || !in_array((int) $roomType, $this->validSharedRoomTypes(), true)) {
			throw new ProviderCouldNotAddShareException('roomType is not a valid number', '', Http::STATUS_BAD_REQUEST);
		}

		$shareSecret = $share->getShareSecret();
		$shareWith = $share->getShareWith();
		$remoteId = $share->getProviderId();
		$roomToken = $share->getResourceName();
		$roomName = $share->getProtocol()['roomName'];
		$roomType = (int) $roomType;
		$sharedBy = $share->getSharedByDisplayName();
		$sharedByFederatedId = $share->getSharedBy();
		$owner = $share->getOwnerDisplayName();
		$ownerFederatedId = $share->getOwner();
		[, $remote] = $this->addressHandler->splitUserRemote($ownerFederatedId);

		// if no explicit information about the person who created the share was send
		// we assume that the share comes from the owner
		if ($sharedByFederatedId === null) {
			$sharedBy = $owner;
			$sharedByFederatedId = $ownerFederatedId;
		}

		if ($remote && $shareSecret && $shareWith && $roomToken && $remoteId && is_string($roomName) && $roomName && $owner) {
			$shareWith = $this->userManager->get($shareWith);
			if ($shareWith === null) {
				throw new ProviderCouldNotAddShareException('User does not exist', '',Http::STATUS_BAD_REQUEST);
			}

			$shareId = (string) $this->federationManager->addRemoteRoom($shareWith, $remoteId, $roomType, $roomName, $roomToken, $remote, $shareSecret);

			$this->notifyAboutNewShare($shareWith, $shareId, $sharedByFederatedId, $sharedBy, $roomName, $roomToken, $remote);
			return $shareId;
		}
		throw new ProviderCouldNotAddShareException('required request data not found', '', Http::STATUS_BAD_REQUEST);
	}

	/**
	 * @inheritDoc
	 */
	public function notificationReceived($notificationType, $providerId, array $notification): array {
		if (!is_numeric($providerId)) {
			throw new BadRequestException(['providerId']);
		}
		switch ($notificationType) {
			case 'SHARE_ACCEPTED':
				return $this->shareAccepted((int) $providerId, $notification);
			case 'SHARE_DECLINED':
				return $this->shareDeclined((int) $providerId, $notification);
			case 'SHARE_UNSHARED':
				return $this->shareUnshared((int) $providerId, $notification);
			case 'REQUEST_RESHARE':
				return []; // TODO: Implement
			case 'RESHARE_UNDO':
				return []; // TODO: Implement
			case 'RESHARE_CHANGE_PERMISSION':
				return []; // TODO: Implement
		}
		return [];
		// TODO: Implement notificationReceived() method.
	}

	/**
	 * @throws ActionNotSupportedException
	 * @throws ShareNotFound
	 * @throws AuthenticationFailedException
	 */
	private function shareAccepted(int $id, array $notification): array {
		$attendee = $this->getAttendeeAndValidate($id, $notification['sharedSecret']);

		// TODO: Add activity for share accepted

		return [];
	}

	/**
	 * @throws ActionNotSupportedException
	 * @throws ShareNotFound
	 * @throws AuthenticationFailedException
	 */
	private function shareDeclined(int $id, array $notification): array {
		$attendee = $this->getAttendeeAndValidate($id, $notification['sharedSecret']);

		$room = $this->manager->getRoomById($attendee->getRoomId());
		$participant = new Participant($room, $attendee, null);
		$this->participantService->removeAttendee($room, $participant, Room::PARTICIPANT_LEFT);
		return [];
	}

	/**
	 * @throws ActionNotSupportedException
	 * @throws ShareNotFound
	 * @throws AuthenticationFailedException
	 */
	private function shareUnshared(int $id, array $notification): array {
		$attendee = $this->getRemoteAttendeeAndValidate($id, $notification['sharedSecret']);

		$room = $this->manager->getRoomById($attendee->getRoomId());

		// Sanity check to make sure the room is a remote room
		if (!$room->isFederatedRemoteRoom()) {
			throw new ShareNotFound();
		}

		$participant = new Participant($room, $attendee, null);
		$this->participantService->removeAttendee($room, $participant, Room::PARTICIPANT_REMOVED);
		return [];
	}

	/**
	 * @throws AuthenticationFailedException
	 * @throws ActionNotSupportedException
	 * @throws ShareNotFound
	 */
	private function getAttendeeAndValidate(int $id, string $sharedSecret): Attendee {
		if (!$this->federationManager->isEnabled()) {
			throw new ActionNotSupportedException('Server does not support Talk federation');
		}

		try {
			$attendee = $this->attendeeMapper->getById($id);
		} catch (Exception $ex) {
			throw new ShareNotFound();
		}
		if ($attendee->getActorType() !== Attendee::ACTOR_FEDERATED_USERS) {
			throw new ShareNotFound();
		}
		if ($attendee->getAccessToken() !== $sharedSecret) {
			throw new AuthenticationFailedException();
		}
		return $attendee;
	}

<<<<<<< HEAD
	private function notifyAboutNewShare(IUser $shareWith, string $shareId, string $sharedByFederatedId, string $sharedByName, string $roomName, string $roomToken, string $serverUrl): void {
=======
	/**
	 * @param int $id
	 * @param string $sharedSecret
	 * @return Attendee
	 * @throws ActionNotSupportedException
	 * @throws ShareNotFound
	 * @throws AuthenticationFailedException
	 */
	private function getRemoteAttendeeAndValidate(int $id, string $sharedSecret): Attendee {
		if (!$this->federationManager->isEnabled()) {
			throw new ActionNotSupportedException('Server does not support Talk federation');
		}

		if (!$sharedSecret) {
			throw new AuthenticationFailedException();
		}

		try {
			$attendee = $this->attendeeMapper->getByRemoteIdAndToken($id, $sharedSecret);
		} catch (Exception $ex) {
			throw new ShareNotFound();
		}
		return $attendee;
	}

	private function notifyAboutNewShare(IUser $shareWith, string $shareId, string $sharedByFederatedId, string $sharedByName, string $roomName, string $roomToken, string $serverUrl) {
>>>>>>> 8431ecd2
		$notification = $this->notificationManager->createNotification();
		$notification->setApp(Application::APP_ID)
			->setUser($shareWith->getUID())
			->setDateTime(new \DateTime())
			->setObject('remote_talk_share', $shareId)
			->setSubject('remote_talk_share', [
				'sharedByDisplayName' => $sharedByName,
				'sharedByFederatedId' => $sharedByFederatedId,
				'roomName' => $roomName,
				'serverUrl' => $serverUrl,
				'roomToken' => $roomToken,
			]);

		$declineAction = $notification->createAction();
		$declineAction->setLabel('decline')
			->setLink($this->urlGenerator->linkToOCSRouteAbsolute('spreed.Federation.rejectShare', ['id' => $shareId]), 'DELETE');
		$notification->addAction($declineAction);

		$acceptAction = $notification->createAction();
		$acceptAction->setLabel('accept')
			->setLink($this->urlGenerator->linkToOCSRouteAbsolute('spreed.Federation.acceptShare', ['id' => $shareId]), 'POST');
		$notification->addAction($acceptAction);

		$this->notificationManager->notify($notification);
	}

	private function validSharedRoomTypes(): array {
		return [
			Room::TYPE_ONE_TO_ONE,
			Room::TYPE_GROUP,
			Room::TYPE_PUBLIC,
		];
	}

	/**
	 * @inheritDoc
	 */
	public function getSupportedShareTypes(): array {
		return ['user'];
	}
}<|MERGE_RESOLUTION|>--- conflicted
+++ resolved
@@ -250,9 +250,6 @@
 		return $attendee;
 	}
 
-<<<<<<< HEAD
-	private function notifyAboutNewShare(IUser $shareWith, string $shareId, string $sharedByFederatedId, string $sharedByName, string $roomName, string $roomToken, string $serverUrl): void {
-=======
 	/**
 	 * @param int $id
 	 * @param string $sharedSecret
@@ -279,7 +276,6 @@
 	}
 
 	private function notifyAboutNewShare(IUser $shareWith, string $shareId, string $sharedByFederatedId, string $sharedByName, string $roomName, string $roomToken, string $serverUrl) {
->>>>>>> 8431ecd2
 		$notification = $this->notificationManager->createNotification();
 		$notification->setApp(Application::APP_ID)
 			->setUser($shareWith->getUID())
